// Copyright 2015 Open Source Robotics Foundation, Inc.
//
// Licensed under the Apache License, Version 2.0 (the "License");
// you may not use this file except in compliance with the License.
// You may obtain a copy of the License at
//
//     http://www.apache.org/licenses/LICENSE-2.0
//
// Unless required by applicable law or agreed to in writing, software
// distributed under the License is distributed on an "AS IS" BASIS,
// WITHOUT WARRANTIES OR CONDITIONS OF ANY KIND, either express or implied.
// See the License for the specific language governing permissions and
// limitations under the License.

#include <algorithm>
#include <atomic>
#include <functional>
#include <memory>
#include <mutex>
#include <stdexcept>

#include "rclcpp/callback_group.hpp"
#include "rclcpp/client.hpp"
#include "rclcpp/service.hpp"
#include "rclcpp/subscription_base.hpp"
#include "rclcpp/timer.hpp"
#include "rclcpp/waitable.hpp"

using rclcpp::CallbackGroup;
using rclcpp::CallbackGroupType;

CallbackGroup::CallbackGroup(
  CallbackGroupType group_type,
  std::function<rclcpp::Context::SharedPtr(void)> get_context,
  bool automatically_add_to_executor_with_node)
: type_(group_type), associated_with_executor_(false),
  can_be_taken_from_(true),
  automatically_add_to_executor_with_node_(automatically_add_to_executor_with_node),
  get_context_(get_context)
{}

CallbackGroup::~CallbackGroup()
{
  trigger_notify_guard_condition();
}
<<<<<<< HEAD

bool
CallbackGroup::has_valid_node() const
{
  return nullptr != this->get_context_();
}
=======
>>>>>>> 6379f0cf

std::atomic_bool &
CallbackGroup::can_be_taken_from()
{
  return can_be_taken_from_;
}

const CallbackGroupType &
CallbackGroup::type() const
{
  return type_;
}

size_t
CallbackGroup::size() const
{
  return subscription_ptrs_.size() +
         service_ptrs_.size() +
         client_ptrs_.size() +
         timer_ptrs_.size() +
         waitable_ptrs_.size();
}

void CallbackGroup::collect_all_ptrs(
  std::function<void(const rclcpp::SubscriptionBase::SharedPtr &)> sub_func,
  std::function<void(const rclcpp::ServiceBase::SharedPtr &)> service_func,
  std::function<void(const rclcpp::ClientBase::SharedPtr &)> client_func,
  std::function<void(const rclcpp::TimerBase::SharedPtr &)> timer_func,
  std::function<void(const rclcpp::Waitable::SharedPtr &)> waitable_func) const
{
  std::lock_guard<std::mutex> lock(mutex_);

  for (const rclcpp::SubscriptionBase::WeakPtr & weak_ptr : subscription_ptrs_) {
    rclcpp::SubscriptionBase::SharedPtr ref_ptr = weak_ptr.lock();
    if (ref_ptr) {
      sub_func(ref_ptr);
    }
  }

  for (const rclcpp::ServiceBase::WeakPtr & weak_ptr : service_ptrs_) {
    rclcpp::ServiceBase::SharedPtr ref_ptr = weak_ptr.lock();
    if (ref_ptr) {
      service_func(ref_ptr);
    }
  }

  for (const rclcpp::ClientBase::WeakPtr & weak_ptr : client_ptrs_) {
    rclcpp::ClientBase::SharedPtr ref_ptr = weak_ptr.lock();
    if (ref_ptr) {
      client_func(ref_ptr);
    }
  }

  for (const rclcpp::TimerBase::WeakPtr & weak_ptr : timer_ptrs_) {
    rclcpp::TimerBase::SharedPtr ref_ptr = weak_ptr.lock();
    if (ref_ptr) {
      timer_func(ref_ptr);
    }
  }

  for (const rclcpp::Waitable::WeakPtr & weak_ptr : waitable_ptrs_) {
    rclcpp::Waitable::SharedPtr ref_ptr = weak_ptr.lock();
    if (ref_ptr) {
      waitable_func(ref_ptr);
    }
  }
}

std::atomic_bool &
CallbackGroup::get_associated_with_executor_atomic()
{
  return associated_with_executor_;
}

bool
CallbackGroup::automatically_add_to_executor_with_node() const
{
  return automatically_add_to_executor_with_node_;
}

// \TODO(mjcarroll) Deprecated, remove on tock
rclcpp::GuardCondition::SharedPtr
CallbackGroup::get_notify_guard_condition(const rclcpp::Context::SharedPtr context_ptr)
{
  std::lock_guard<std::recursive_mutex> lock(notify_guard_condition_mutex_);
  if (notify_guard_condition_ && context_ptr != notify_guard_condition_->get_context()) {
    if (associated_with_executor_) {
      trigger_notify_guard_condition();
    }
    notify_guard_condition_ = nullptr;
  }

  if (!notify_guard_condition_) {
    notify_guard_condition_ = std::make_shared<rclcpp::GuardCondition>(context_ptr);
  }

  return notify_guard_condition_;
}

rclcpp::GuardCondition::SharedPtr
CallbackGroup::get_notify_guard_condition()
{
  std::lock_guard<std::recursive_mutex> lock(notify_guard_condition_mutex_);
  if (!this->get_context_) {
    throw std::runtime_error("Callback group was created without context and not passed context");
  }
  auto context_ptr = this->get_context_();
  if (context_ptr && context_ptr->is_valid()) {
    if (notify_guard_condition_ && context_ptr != notify_guard_condition_->get_context()) {
      if (associated_with_executor_) {
        trigger_notify_guard_condition();
      }
      notify_guard_condition_ = nullptr;
    }
    if (!notify_guard_condition_) {
      notify_guard_condition_ = std::make_shared<rclcpp::GuardCondition>(context_ptr);
    }
    return notify_guard_condition_;
  }
  return nullptr;
}

void
CallbackGroup::trigger_notify_guard_condition()
{
  std::lock_guard<std::recursive_mutex> lock(notify_guard_condition_mutex_);
  if (notify_guard_condition_) {
    notify_guard_condition_->trigger();
  }
}

void
CallbackGroup::add_subscription(
  const rclcpp::SubscriptionBase::SharedPtr subscription_ptr)
{
  std::lock_guard<std::mutex> lock(mutex_);
  subscription_ptrs_.push_back(subscription_ptr);
  subscription_ptrs_.erase(
    std::remove_if(
      subscription_ptrs_.begin(),
      subscription_ptrs_.end(),
      [](rclcpp::SubscriptionBase::WeakPtr x) {return x.expired();}),
    subscription_ptrs_.end());
}

void
CallbackGroup::add_timer(const rclcpp::TimerBase::SharedPtr timer_ptr)
{
  std::lock_guard<std::mutex> lock(mutex_);
  timer_ptrs_.push_back(timer_ptr);
  timer_ptrs_.erase(
    std::remove_if(
      timer_ptrs_.begin(),
      timer_ptrs_.end(),
      [](rclcpp::TimerBase::WeakPtr x) {return x.expired();}),
    timer_ptrs_.end());
}

void
CallbackGroup::add_service(const rclcpp::ServiceBase::SharedPtr service_ptr)
{
  std::lock_guard<std::mutex> lock(mutex_);
  service_ptrs_.push_back(service_ptr);
  service_ptrs_.erase(
    std::remove_if(
      service_ptrs_.begin(),
      service_ptrs_.end(),
      [](rclcpp::ServiceBase::WeakPtr x) {return x.expired();}),
    service_ptrs_.end());
}

void
CallbackGroup::add_client(const rclcpp::ClientBase::SharedPtr client_ptr)
{
  std::lock_guard<std::mutex> lock(mutex_);
  client_ptrs_.push_back(client_ptr);
  client_ptrs_.erase(
    std::remove_if(
      client_ptrs_.begin(),
      client_ptrs_.end(),
      [](rclcpp::ClientBase::WeakPtr x) {return x.expired();}),
    client_ptrs_.end());
}

void
CallbackGroup::add_waitable(const rclcpp::Waitable::SharedPtr waitable_ptr)
{
  std::lock_guard<std::mutex> lock(mutex_);
  waitable_ptrs_.push_back(waitable_ptr);
  waitable_ptrs_.erase(
    std::remove_if(
      waitable_ptrs_.begin(),
      waitable_ptrs_.end(),
      [](rclcpp::Waitable::WeakPtr x) {return x.expired();}),
    waitable_ptrs_.end());
}

void
CallbackGroup::remove_waitable(const rclcpp::Waitable::SharedPtr waitable_ptr) noexcept
{
  std::lock_guard<std::mutex> lock(mutex_);
  for (auto iter = waitable_ptrs_.begin(); iter != waitable_ptrs_.end(); ++iter) {
    const auto shared_ptr = iter->lock();
    if (shared_ptr.get() == waitable_ptr.get()) {
      waitable_ptrs_.erase(iter);
      break;
    }
  }
}<|MERGE_RESOLUTION|>--- conflicted
+++ resolved
@@ -43,15 +43,6 @@
 {
   trigger_notify_guard_condition();
 }
-<<<<<<< HEAD
-
-bool
-CallbackGroup::has_valid_node() const
-{
-  return nullptr != this->get_context_();
-}
-=======
->>>>>>> 6379f0cf
 
 std::atomic_bool &
 CallbackGroup::can_be_taken_from()
